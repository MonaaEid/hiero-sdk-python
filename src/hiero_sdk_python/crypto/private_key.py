from cryptography.hazmat.primitives.asymmetric import ed25519, ec
from cryptography.hazmat.primitives import serialization
from cryptography.hazmat.backends import default_backend
from typing import Optional, Union
from hiero_sdk_python.crypto.public_key import PublicKey

class PrivateKey:
    """
    Represents a private key that can be either Ed25519 or ECDSA (secp256k1).
    """
<<<<<<< HEAD

    def __init__(
        self,
        private_key: Union[ec.EllipticCurvePrivateKey, ed25519.Ed25519PrivateKey]
    ):
=======
    def __init__(self, private_key: ec.EllipticCurvePrivateKey | ed25519.Ed25519PrivateKey):        
        """
        Initializes a PrivateKey from a cryptography PrivateKey object.
        """
>>>>>>> b3f2aebc
        self._private_key = private_key

    @classmethod
    def from_string(cls, key_str: str) -> "PrivateKey":
        """
        Load a private key from a hex-encoded string.
        - If key_str starts with '0x', that prefix is removed.
        - Then the remainder is decoded as hex -> bytes.
        - Calls from_bytes to interpret raw or DER.

        Raises ValueError if the hex is invalid or the bytes are not a valid key.
        """
        key_str = key_str.removeprefix("0x")

        try:
            key_bytes = bytes.fromhex(key_str)
        except ValueError:
            raise ValueError(f"Invalid hex string for private key: {key_str}")

        return cls.from_bytes(key_bytes)

    @classmethod
    def generate(cls, key_type: str = "ed25519"):
        if key_type.lower() == "ed25519":
            return cls.generate_ed25519()
        elif key_type.lower() == "ecdsa":
            return cls.generate_ecdsa()
        else:
            raise ValueError("Invalid key_type. Use 'ed25519' or 'ecdsa'.")

    @classmethod
    def generate_ed25519(cls):
        return cls(ed25519.Ed25519PrivateKey.generate())

    @classmethod
    def generate_ecdsa(cls):
        private_key = ec.generate_private_key(ec.SECP256K1(), default_backend())
        return cls(private_key)

    @classmethod
    def from_bytes(cls, key_bytes: bytes) -> "PrivateKey":
        """
        Load a private key from bytes. For Ed25519, expects 32 bytes (raw).
        For ECDSA (secp256k1), also expects 32 bytes (raw scalar).
        If the key is DER-encoded, tries to parse Ed25519 vs ECDSA.
        """
        if len(key_bytes) == 32:
            ed_priv = cls._try_load_ed25519(key_bytes)
            if ed_priv:
                return cls(ed_priv)

            ec_priv = cls._try_load_ecdsa(key_bytes)
            if ec_priv:
                return cls(ec_priv)

        der_key = cls._try_load_der(key_bytes)
        if der_key:
            return cls(der_key)

        raise ValueError("Failed to load private key from bytes.")

    @staticmethod
    def _try_load_ed25519(key_bytes: bytes) -> Optional[ed25519.Ed25519PrivateKey]:
        try:
            return ed25519.Ed25519PrivateKey.from_private_bytes(key_bytes)
        except Exception:
            return None

    @staticmethod
    def _try_load_ecdsa(key_bytes: bytes) -> Optional[ec.EllipticCurvePrivateKey]:
        try:
            private_int = int.from_bytes(key_bytes, "big")
            return ec.derive_private_key(private_int, ec.SECP256K1(), default_backend())
        except Exception:
            return None

    @staticmethod
    def _try_load_der(key_bytes: bytes) -> Optional[Union[ed25519.Ed25519PrivateKey, ec.EllipticCurvePrivateKey]]:
        try:
            private_key = serialization.load_der_private_key(key_bytes, password=None)
            if isinstance(private_key, ed25519.Ed25519PrivateKey):
                return private_key
            if isinstance(private_key, ec.EllipticCurvePrivateKey):
                if not isinstance(private_key.curve, ec.SECP256K1):
                    raise ValueError("Only secp256k1 ECDSA is supported.")
                return private_key
            return None
        except Exception:
            return None

    def sign(self, data: bytes) -> bytes:
        return self._private_key.sign(data)

    def public_key(self) -> PublicKey:
        return PublicKey(self._private_key.public_key())

    def to_bytes_raw(self) -> bytes:
        if self.is_ed25519():
            return self._private_key.private_bytes(
                encoding=serialization.Encoding.Raw,
                format=serialization.PrivateFormat.Raw,
                encryption_algorithm=serialization.NoEncryption()
            )
        else:
            return self._private_key.private_numbers().private_value.to_bytes(32, "big")

    def to_string(self) -> str:
        """
        Returns the private key as a hex string (raw).
        Matches old usage that calls to_string().
        """
        return self.to_string_raw()

    def to_string_raw(self) -> str:
        return self.to_bytes_raw().hex()

    def to_bytes_der(self) -> bytes:
        return self._private_key.private_bytes(
            encoding=serialization.Encoding.DER,
            format=serialization.PrivateFormat.PKCS8,
            encryption_algorithm=serialization.NoEncryption()
        )

    def to_string_der(self) -> str:
        return self.to_bytes_der().hex()

    def is_ed25519(self) -> bool:
        return isinstance(self._private_key, ed25519.Ed25519PrivateKey)

    def is_ecdsa(self) -> bool:
        return isinstance(self._private_key, ec.EllipticCurvePrivateKey)

    def __repr__(self):
        if self.is_ed25519():
            return f"<PrivateKey (Ed25519) hex={self.to_string_raw()}>"
        return f"<PrivateKey (ECDSA) hex={self.to_string_raw()}>"<|MERGE_RESOLUTION|>--- conflicted
+++ resolved
@@ -8,18 +8,12 @@
     """
     Represents a private key that can be either Ed25519 or ECDSA (secp256k1).
     """
-<<<<<<< HEAD
 
     def __init__(
-        self,
-        private_key: Union[ec.EllipticCurvePrivateKey, ed25519.Ed25519PrivateKey]
-    ):
-=======
-    def __init__(self, private_key: ec.EllipticCurvePrivateKey | ed25519.Ed25519PrivateKey):        
+        self, private_key: Union[ec.EllipticCurvePrivateKey, ed25519.Ed25519PrivateKey]):
         """
         Initializes a PrivateKey from a cryptography PrivateKey object.
         """
->>>>>>> b3f2aebc
         self._private_key = private_key
 
     @classmethod
